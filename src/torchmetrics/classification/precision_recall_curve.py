--- conflicted
+++ resolved
@@ -359,11 +359,7 @@
     ) -> None:
         super().__init__(**kwargs)
         if validate_args:
-<<<<<<< HEAD
-            _multiclass_precision_recall_curve_arg_validation(num_classes, thresholds, ignore_index, input_format)
-=======
-            _multiclass_precision_recall_curve_arg_validation(num_classes, thresholds, ignore_index, average)
->>>>>>> fdaab960
+            _multiclass_precision_recall_curve_arg_validation(num_classes, thresholds, ignore_index, average, input_format
 
         self.num_classes = num_classes
         self.average = average
@@ -391,14 +387,7 @@
                 preds, target, self.num_classes, self.ignore_index, self.input_format
             )
         preds, target, _ = _multiclass_precision_recall_curve_format(
-<<<<<<< HEAD
-            preds, target, self.num_classes, self.thresholds, self.ignore_index, self.input_format
-=======
-            preds, target, self.num_classes, self.thresholds, self.ignore_index, self.average
-        )
-        state = _multiclass_precision_recall_curve_update(
-            preds, target, self.num_classes, self.thresholds, self.average
->>>>>>> fdaab960
+            preds, target, self.num_classes, self.thresholds, self.ignore_index, self.average, self.input_format
         )
         if isinstance(state, Tensor):
             self.confmat += state
