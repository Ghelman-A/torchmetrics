--- conflicted
+++ resolved
@@ -60,14 +60,9 @@
     """Test class for `BinaryAveragePrecision` metric."""
 
     @pytest.mark.parametrize("ignore_index", [None, -1, 0])
-<<<<<<< HEAD
-    @pytest.mark.parametrize("ddp", [True, False])
+    @pytest.mark.parametrize("ddp", [pytest.param(True, marks=pytest.mark.DDP), False])
     @pytest.mark.parametrize("input_format", ["auto", "probs", "logits"])
     def test_binary_average_precision(self, inputs, ddp, ignore_index, input_format, request):
-=======
-    @pytest.mark.parametrize("ddp", [pytest.param(True, marks=pytest.mark.DDP), False])
-    def test_binary_average_precision(self, inputs, ddp, ignore_index):
->>>>>>> fd2e332b
         """Test class implementation of metric."""
         check_input_format_matches_data(input_format, request)
         preds, target = inputs
@@ -187,14 +182,9 @@
 
     @pytest.mark.parametrize("average", ["macro", "weighted", None])
     @pytest.mark.parametrize("ignore_index", [None, -1])
-<<<<<<< HEAD
-    @pytest.mark.parametrize("ddp", [True, False])
+    @pytest.mark.parametrize("ddp", [pytest.param(True, marks=pytest.mark.DDP), False])
     @pytest.mark.parametrize("input_format", ["auto", "probs", "logits"])
     def test_multiclass_average_precision(self, inputs, average, ddp, ignore_index, input_format, request):
-=======
-    @pytest.mark.parametrize("ddp", [pytest.param(True, marks=pytest.mark.DDP), False])
-    def test_multiclass_average_precision(self, inputs, average, ddp, ignore_index):
->>>>>>> fd2e332b
         """Test class implementation of metric."""
         check_input_format_matches_data(input_format, request)
         preds, target = inputs
@@ -314,14 +304,9 @@
 
     @pytest.mark.parametrize("average", ["micro", "macro", "weighted", None])
     @pytest.mark.parametrize("ignore_index", [None, -1])
-<<<<<<< HEAD
-    @pytest.mark.parametrize("ddp", [True, False])
+    @pytest.mark.parametrize("ddp", [pytest.param(True, marks=pytest.mark.DDP), False])
     @pytest.mark.parametrize("input_format", ["auto", "probs", "logits"])
     def test_multilabel_average_precision(self, inputs, ddp, average, ignore_index, input_format, request):
-=======
-    @pytest.mark.parametrize("ddp", [pytest.param(True, marks=pytest.mark.DDP), False])
-    def test_multilabel_average_precision(self, inputs, ddp, average, ignore_index):
->>>>>>> fd2e332b
         """Test class implementation of metric."""
         check_input_format_matches_data(input_format, request)
         preds, target = inputs
