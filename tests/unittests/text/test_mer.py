--- conflicted
+++ resolved
@@ -18,26 +18,18 @@
 from torchmetrics.text.mer import MatchErrorRate
 
 from unittests.helpers import seed_all
-<<<<<<< HEAD
-=======
 from unittests.text._inputs import _inputs_error_rate_batch_size_1, _inputs_error_rate_batch_size_2
->>>>>>> 2c2316e8
 from unittests.text.helpers import TextTester
 
 seed_all(42)
 
 seed_all(42)
 
-<<<<<<< HEAD
-
-def _reference_jiwer_mer(preds: Union[str, List[str]], target: Union[str, List[str]]):
-=======
 def _reference_jiwer_mer(preds: Union[str, List[str]], target: Union[str, List[str]]):
     try:
         from jiwer import compute_measures
     except ImportError:
         pytest.skip("test requires jiwer package to be installed")
->>>>>>> 2c2316e8
     return compute_measures(target, preds)["mer"]
 
 
