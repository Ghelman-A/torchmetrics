# Copyright The Lightning team.
#
# Licensed under the Apache License, Version 2.0 (the "License");
# you may not use this file except in compliance with the License.
# You may obtain a copy of the License at
#
#     http://www.apache.org/licenses/LICENSE-2.0
#
# Unless required by applicable law or agreed to in writing, software
# distributed under the License is distributed on an "AS IS" BASIS,
# WITHOUT WARRANTIES OR CONDITIONS OF ANY KIND, either express or implied.
# See the License for the specific language governing permissions and
# limitations under the License.
from typing import List, Union

import pytest
from torchmetrics.functional.text.wil import word_information_lost
from torchmetrics.text.wil import WordInfoLost

from unittests.text._inputs import _inputs_error_rate_batch_size_1, _inputs_error_rate_batch_size_2
from unittests.text.helpers import TextTester


def _reference_jiwer_wil(preds: Union[str, List[str]], target: Union[str, List[str]]):
<<<<<<< HEAD
=======
    try:
        from jiwer import wil
    except ImportError:
        pytest.skip("test requires jiwer package to be installed")

>>>>>>> 2c2316e8
    return wil(target, preds)


@pytest.mark.parametrize(
    ["preds", "targets"],
    [
        (_inputs_error_rate_batch_size_1.preds, _inputs_error_rate_batch_size_1.target),
        (_inputs_error_rate_batch_size_2.preds, _inputs_error_rate_batch_size_2.target),
    ],
)
class TestWordInfoLost(TextTester):
    """Test class for `WordInfoLost` metric."""

    @pytest.mark.parametrize("ddp", [pytest.param(True, marks=pytest.mark.DDP), False])
    def test_wil_class(self, ddp, preds, targets):
        """Test class implementation of metric."""
        self.run_class_metric_test(
            ddp=ddp,
            preds=preds,
            targets=targets,
            metric_class=WordInfoLost,
            reference_metric=_reference_jiwer_wil,
        )

    def test_wil_functional(self, preds, targets):
        """Test functional implementation of metric."""
        self.run_functional_metric_test(
            preds,
            targets,
            metric_functional=word_information_lost,
            reference_metric=_reference_jiwer_wil,
        )

    def test_wil_differentiability(self, preds, targets):
        """Test the differentiability of the metric, according to its `is_differentiable` attribute."""
        self.run_differentiability_test(
            preds=preds,
            targets=targets,
            metric_module=WordInfoLost,
            metric_functional=word_information_lost,
        )<|MERGE_RESOLUTION|>--- conflicted
+++ resolved
@@ -22,14 +22,11 @@
 
 
 def _reference_jiwer_wil(preds: Union[str, List[str]], target: Union[str, List[str]]):
-<<<<<<< HEAD
-=======
     try:
         from jiwer import wil
     except ImportError:
         pytest.skip("test requires jiwer package to be installed")
 
->>>>>>> 2c2316e8
     return wil(target, preds)
 
 
