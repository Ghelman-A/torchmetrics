--- conflicted
+++ resolved
@@ -49,11 +49,7 @@
       TEST_DIRS: "unittests"
       # todo: consider unfreeze for master too
       FREEZE_REQUIREMENTS: 1
-<<<<<<< HEAD
-      PYTEST_REFERENCE_CACHE: "/var/tmp/reference-cache"
-=======
       PYTEST_REFERENCE_CACHE: "/var/tmp/cache-references"
->>>>>>> 2c2316e8
 
     container:
       image: "$(docker-image)"
@@ -131,11 +127,7 @@
           pip install -q py-tree
           py-tree /var/tmp/torch
           py-tree /var/tmp/hf
-<<<<<<< HEAD
-          py-tree $(PYTEST_REFERENCE_CACHE)
-=======
           py-tree $(PYTEST_REFERENCE_CACHE) --show_hidden
->>>>>>> 2c2316e8
         displayName: "Show caches"
 
       - bash: |
