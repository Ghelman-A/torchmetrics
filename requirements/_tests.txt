--- conflicted
+++ resolved
@@ -17,8 +17,4 @@
 cloudpickle >1.3, <=3.0.0
 scikit-learn >=1.1.1, <1.4.0
 # todo: set proper version when all lands and it is released
-<<<<<<< HEAD
-cachier @ https://github.com/python-cachier/cachier/archive/refs/heads/master.zip
-=======
-cachier ==3.0.0
->>>>>>> 2c2316e8
+cachier ==3.0.0